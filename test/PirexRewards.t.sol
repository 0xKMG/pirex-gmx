// SPDX-License-Identifier: MIT
pragma solidity 0.8.17;

import "forge-std/Test.sol";

import {ERC20} from "solmate/tokens/ERC20.sol";
import {TransparentUpgradeableProxy} from "openzeppelin-contracts/contracts/proxy/transparent/TransparentUpgradeableProxy.sol";
import {PirexRewards} from "src/PirexRewards.sol";
import {PirexRewardsMock} from "src/mocks/PirexRewardsMock.sol";
import {PirexGmx} from "src/PirexGmx.sol";
import {Helper} from "./Helper.sol";
import {Common} from "src/Common.sol";

contract PirexRewardsTest is Helper {
    /**
        @notice Getter for a producer token's global state
    */
    function _getGlobalState(ERC20 producerToken)
        internal
        view
        returns (
            uint256 lastUpdate,
            uint256 lastSupply,
            uint256 rewards
        )
    {
        Common.GlobalState memory globalState = pirexRewards.producerTokens(
            producerToken
        );

        return (
            globalState.lastUpdate,
            globalState.lastSupply,
            globalState.rewards
        );
    }

    /**
        @notice Calculate the global rewards accrued since the last update
        @param  producerToken  ERC20    Producer token
        @return                uint256  Global rewards
    */
    function _calculateGlobalRewards(ERC20 producerToken)
        internal
        view
        returns (uint256)
    {
        (
            uint256 lastUpdate,
            uint256 lastSupply,
            uint256 rewards
        ) = _getGlobalState(producerToken);

        return rewards + (block.timestamp - lastUpdate) * lastSupply;
    }

    /**
        @notice Calculate a user's rewards since the last update
        @param  producerToken  ERC20    Producer token contract
        @param  user           address  User
        @return                uint256  User rewards
    */
    function _calculateUserRewards(ERC20 producerToken, address user)
        internal
        view
        returns (uint256)
    {
        (
            uint256 lastUpdate,
            uint256 lastBalance,
            uint256 rewards
        ) = pirexRewards.getUserState(producerToken, user);

        return rewards + lastBalance * (block.timestamp - lastUpdate);
    }

    /**
        @notice Perform assertions for global state
    */
    function _assertGlobalState(
        ERC20 producerToken,
        uint256 expectedLastUpdate,
        uint256 expectedLastSupply,
        uint256 expectedRewards
    ) internal {
        (
            uint256 lastUpdate,
            uint256 lastSupply,
            uint256 rewards
        ) = _getGlobalState(producerToken);

        assertEq(expectedLastUpdate, lastUpdate);
        assertEq(expectedLastSupply, lastSupply);
        assertEq(expectedRewards, rewards);
    }

    /*//////////////////////////////////////////////////////////////
                        setProducer TESTS
    //////////////////////////////////////////////////////////////*/

    /**
        @notice Test tx reversion: caller is not authorized
     */
    function testCannotSetProducerNotAuthorized() external {
        assertEq(address(pirexGmx), address(pirexRewards.producer()));

        address _producer = address(this);

        vm.prank(testAccounts[0]);
        vm.expectRevert(NOT_OWNER_ERROR);

        pirexRewards.setProducer(_producer);
    }

    /**
        @notice Test tx reversion: _producer is zero address
     */
    function testCannotSetProducerZeroAddress() external {
        assertEq(address(pirexGmx), address(pirexRewards.producer()));

        address invalidProducer = address(0);

        vm.expectRevert(PirexRewards.ZeroAddress.selector);

        pirexRewards.setProducer(invalidProducer);
    }

    /**
        @notice Test tx success: set producer
     */
    function testSetProducer() external {
        assertEq(address(pirexGmx), address(pirexRewards.producer()));

        address producerBefore = address(pirexRewards.producer());
        address _producer = address(this);

        assertTrue(producerBefore != _producer);

        vm.expectEmit(false, false, false, true, address(pirexRewards));

        emit SetProducer(_producer);

        pirexRewards.setProducer(_producer);

        assertEq(_producer, address(pirexRewards.producer()));
    }

    /*//////////////////////////////////////////////////////////////
                        globalAccrue TESTS
    //////////////////////////////////////////////////////////////*/

    /**
        @notice Test tx reversion: producerToken is zero address
     */
    function testCannotGlobalAccrueProducerTokenZeroAddress() external {
        ERC20 invalidProducerToken = ERC20(address(0));

        vm.expectRevert(PirexRewards.ZeroAddress.selector);

        pirexRewards.globalAccrue(invalidProducerToken);
    }

    /**
        @notice Test tx success: global rewards accrual for minting
        @param  secondsElapsed  uint32  Seconds to forward timestamp (affects rewards accrued)
        @param  mintAmount      uint96  Amount of pxGMX or pxGLP to mint
        @param  useGmx          bool    Whether to use pxGMX
     */
    function testGlobalAccrueMint(
        uint32 secondsElapsed,
        uint96 mintAmount,
        bool useGmx
    ) external {
        vm.assume(secondsElapsed > 10);
        vm.assume(secondsElapsed < 365 days);
        vm.assume(mintAmount != 0);
        vm.assume(mintAmount < 100000e18);

        ERC20 producerToken = useGmx
            ? ERC20(address(pxGmx))
            : ERC20(address(pxGlp));
        (
            uint256 lastUpdateBeforeMint,
            uint256 lastSupplyBeforeMint,
            uint256 rewardsBeforeMint
        ) = _getGlobalState(producerToken);

        assertEq(0, lastUpdateBeforeMint);
        assertEq(0, lastSupplyBeforeMint);
        assertEq(0, rewardsBeforeMint);

        // Kick off global rewards accrual by minting first tokens
        _mintPx(address(this), mintAmount, useGmx);

        (
            uint256 lastUpdateAfterMint,
            uint256 lastSupplyAfterMint,
            uint256 rewardsAfterMint
        ) = _getGlobalState(producerToken);

        // Ensure that the update timestamp and supply are tracked
        assertEq(lastUpdateAfterMint, block.timestamp);
        assertEq(lastSupplyAfterMint, producerToken.totalSupply());

        // No rewards should have accrued since time has not elapsed
        assertEq(0, rewardsAfterMint);

        uint256 expectedTotalRewards = rewardsAfterMint;
        uint256 expectedLastUpdate = lastUpdateAfterMint;
        uint256 expectedTotalSupply = producerToken.totalSupply();

        // Perform minting to all test accounts and assert the updated global rewards accrual
        for (uint256 i; i < testAccounts.length; ++i) {
            // Forward timestamp to accrue rewards for each test accounts
            vm.warp(block.timestamp + secondsElapsed);

            // Total rewards should be what has been accrued based on the supply up to the last mint
            expectedTotalRewards += expectedTotalSupply * secondsElapsed;

            // Mint to call global reward accrual hook
            _mintPx(testAccounts[i], mintAmount, useGmx);

            expectedTotalSupply = producerToken.totalSupply();
            expectedLastUpdate += secondsElapsed;

            _assertGlobalState(
                producerToken,
                expectedLastUpdate,
                expectedTotalSupply,
                expectedTotalRewards
            );
        }
    }

    /**
        @notice Test tx success: global rewards accrual for burning
        @param  secondsElapsed  uint32  Seconds to forward timestamp (affects rewards accrued)
        @param  mintAmount      uint96  Amount of pxGLP to mint
        @param  burnPercent     uint8   Percent of pxGLP balance to burn
     */
    function testGlobalAccrueBurn(
        uint32 secondsElapsed,
        uint96 mintAmount,
        uint8 burnPercent
    ) external {
        vm.assume(secondsElapsed > 10);
        vm.assume(secondsElapsed < 365 days);
        vm.assume(mintAmount > 1e18);
        vm.assume(mintAmount < 100000e18);
        vm.assume(burnPercent != 0);
        vm.assume(burnPercent <= 100);

        ERC20 producerToken = pxGlp;

        // Perform minting+burning to all test accounts and assert the updated global rewards accrual
        for (uint256 i; i < testAccounts.length; ++i) {
            address testAccount = testAccounts[i];

            _mintPx(testAccount, mintAmount, false);

            // Forward time in order to accrue rewards globally
            vm.warp(block.timestamp + secondsElapsed);

            uint256 preBurnSupply = pxGlp.totalSupply();
            uint256 burnAmount = (pxGlp.balanceOf(testAccount) * burnPercent) /
                100;

            // Global rewards accrued up to the last token burn
            uint256 expectedRewards = _calculateGlobalRewards(producerToken);

            _burnPxGlp(testAccount, burnAmount);

            (
                uint256 lastUpdate,
                uint256 lastSupply,
                uint256 rewards
            ) = _getGlobalState(producerToken);
            uint256 postBurnSupply = pxGlp.totalSupply();

            // Verify conditions for "less reward accrual" post-burn
            assertTrue(postBurnSupply < preBurnSupply);

            // Assert global rewards accrual post burn
            assertEq(expectedRewards, rewards);
            assertEq(block.timestamp, lastUpdate);
            assertEq(postBurnSupply, lastSupply);

            // Forward time in order to accrue rewards globally
            vm.warp(block.timestamp + secondsElapsed);

            // Global rewards accrued after the token burn
            uint256 expectedRewardsAfterBurn = _calculateGlobalRewards(
                producerToken
            );

            // Rewards accrued had supply not been reduced by burning
            uint256 noBurnRewards = rewards + preBurnSupply * secondsElapsed;

            // Delta of expected/actual rewards accrued and no-burn rewards accrued
            uint256 expectedAndNoBurnRewardDelta = (preBurnSupply -
                postBurnSupply) * secondsElapsed;

            vm.expectEmit(true, true, false, true, address(pirexRewards));

            emit GlobalAccrue(
                producerToken,
                block.timestamp,
                postBurnSupply,
                expectedRewardsAfterBurn
            );

            pirexRewards.globalAccrue(producerToken);

            (, , uint256 rewardsAfterBurn) = _getGlobalState(producerToken);

            assertEq(expectedRewardsAfterBurn, rewardsAfterBurn);
            assertEq(
                expectedRewardsAfterBurn,
                noBurnRewards - expectedAndNoBurnRewardDelta
            );
        }
    }

    /*//////////////////////////////////////////////////////////////
                        userAccrue TESTS
    //////////////////////////////////////////////////////////////*/

    /**
        @notice Test tx reversion: producerToken is zero address
     */
    function testCannotUserAccrueProducerTokenZeroAddress() external {
        ERC20 invalidProducerToken = ERC20(address(0));
        address user = address(this);

        vm.expectRevert(PirexRewards.ZeroAddress.selector);

        pirexRewards.userAccrue(invalidProducerToken, user);
    }

    /**
        @notice Test tx reversion: user is zero address
     */
    function testCannotUserAccrueUserZeroAddress() external {
        ERC20 producerToken = pxGlp;
        address invalidUser = address(0);

        vm.expectRevert(PirexRewards.ZeroAddress.selector);

        pirexRewards.userAccrue(producerToken, invalidUser);
    }

    /**
        @notice Test tx success: user rewards accrual
        @param  secondsElapsed    uint32  Seconds to forward timestamp (equivalent to total rewards accrued)
        @param  multiplier        uint8   Multiplied with fixed token amounts for randomness
        @param  useETH            bool    Whether or not to use ETH as the source asset for minting GLP
        @param  testAccountIndex  uint8   Index of test account
        @param  useGmx            bool    Whether to use pxGMX
     */
    function testUserAccrue(
        uint32 secondsElapsed,
        uint8 multiplier,
        bool useETH,
        uint8 testAccountIndex,
        bool useGmx
    ) external {
        vm.assume(secondsElapsed > 10);
        vm.assume(secondsElapsed < 365 days);
        vm.assume(multiplier != 0);
        vm.assume(multiplier < 10);
        vm.assume(testAccountIndex < 3);

        ERC20 producerToken = useGmx
            ? ERC20(address(pxGmx))
            : ERC20(address(pxGlp));

        _depositForTestAccounts(useGmx, multiplier, useETH);

        address user = testAccounts[testAccountIndex];
        uint256 pxBalance = producerToken.balanceOf(user);
        (
            uint256 lastUpdateBefore,
            uint256 lastBalanceBefore,
            uint256 rewardsBefore
        ) = pirexRewards.getUserState(producerToken, user);
        uint256 warpTimestamp = block.timestamp + secondsElapsed;

        // GMX minting warps timestamp (timelock) so we will test for a non-zero value
        assertTrue(lastUpdateBefore != 0);

        // The recently minted balance amount should be what is stored in state
        assertEq(lastBalanceBefore, pxBalance);

        // User should not accrue rewards until time has passed
        assertEq(0, rewardsBefore);

        vm.warp(warpTimestamp);

        uint256 expectedUserRewards = _calculateUserRewards(
            producerToken,
            user
        );

        vm.expectEmit(true, true, false, true, address(pirexRewards));

        emit UserAccrue(
            producerToken,
            user,
            block.timestamp,
            pxBalance,
            expectedUserRewards
        );

        pirexRewards.userAccrue(producerToken, user);

        (
            uint256 lastUpdateAfter,
            uint256 lastBalanceAfter,
            uint256 rewardsAfter
        ) = pirexRewards.getUserState(producerToken, user);

        assertEq(warpTimestamp, lastUpdateAfter);
        assertEq(pxBalance, lastBalanceAfter);
        assertEq(expectedUserRewards, rewardsAfter);
        assertTrue(rewardsAfter != 0);
    }

    /*//////////////////////////////////////////////////////////////
                globalAccrue/userAccrue integration TESTS
    //////////////////////////////////////////////////////////////*/

    /**
        @notice Test tx success: minting px token and reward point accrual for multiple users
        @param  secondsElapsed  uint32  Seconds to forward timestamp (equivalent to total rewards accrued)
        @param  multiplier      uint8   Multiplied with fixed token amounts for randomness
        @param  useETH          bool    Whether or not to use ETH as the source asset for minting GLP
        @param  accrueGlobal    bool    Whether or not to update global reward accrual state
        @param  useGmx          bool    Whether to use pxGMX
     */
    function testAccrue(
        uint32 secondsElapsed,
        uint8 multiplier,
        bool useETH,
        bool accrueGlobal,
        bool useGmx
    ) external {
        vm.assume(secondsElapsed > 10);
        vm.assume(secondsElapsed < 365 days);
        vm.assume(multiplier != 0);
        vm.assume(multiplier < 10);

        ERC20 producerToken = useGmx
            ? ERC20(address(pxGmx))
            : ERC20(address(pxGlp));

        _depositForTestAccounts(useGmx, multiplier, useETH);

        // Forward timestamp by X seconds which will determine the total amount of rewards accrued
        vm.warp(block.timestamp + secondsElapsed);

        uint256 timestampBeforeAccrue = block.timestamp;
        uint256 expectedGlobalRewards = _calculateGlobalRewards(producerToken);

        if (accrueGlobal) {
            uint256 totalSupplyBeforeAccrue = producerToken.totalSupply();

            vm.expectEmit(true, true, false, true, address(pirexRewards));

            emit GlobalAccrue(
                producerToken,
                timestampBeforeAccrue,
                totalSupplyBeforeAccrue,
                expectedGlobalRewards
            );

            pirexRewards.globalAccrue(producerToken);

            (
                uint256 lastUpdate,
                uint256 lastSupply,
                uint256 rewards
            ) = _getGlobalState(producerToken);

            assertEq(lastUpdate, timestampBeforeAccrue);
            assertEq(lastSupply, totalSupplyBeforeAccrue);
            assertEq(rewards, expectedGlobalRewards);
        }

        // The sum of all user rewards accrued for comparison against the expected global amount
        uint256 totalRewards;

        // Iterate over test accounts and check that reward accrual amount is correct for each one
        for (uint256 i; i < testAccounts.length; ++i) {
            address testAccount = testAccounts[i];
            uint256 balanceBeforeAccrue = producerToken.balanceOf(testAccount);
            uint256 expectedRewards = _calculateUserRewards(
                producerToken,
                testAccount
            );

            assertGt(expectedRewards, 0);

            vm.expectEmit(true, true, false, true, address(pirexRewards));

            emit UserAccrue(
                producerToken,
                testAccount,
                block.timestamp,
                balanceBeforeAccrue,
                expectedRewards
            );

            pirexRewards.userAccrue(producerToken, testAccount);

            (
                uint256 lastUpdate,
                uint256 lastBalance,
                uint256 rewards
            ) = pirexRewards.getUserState(producerToken, testAccount);

            // Total rewards accrued by all users should add up to the global rewards
            totalRewards += rewards;

            assertEq(timestampBeforeAccrue, lastUpdate);
            assertEq(balanceBeforeAccrue, lastBalance);
            assertEq(expectedRewards, rewards);
        }

        assertEq(expectedGlobalRewards, totalRewards);
    }

    /**
        @notice Test tx success: minting px tokens and reward point accrual for multiple users with one who accrues asynchronously
        @param  secondsElapsed       uint32  Seconds to forward timestamp (equivalent to total rewards accrued)
        @param  rounds               uint8   Number of rounds to fast forward time and accrue rewards
        @param  multiplier           uint8   Multiplied with fixed token amounts for randomness
        @param  useETH               bool    Whether or not to use ETH as the source asset for minting GLP
        @param  delayedAccountIndex  uint8   Test account index that will delay reward accrual until the end
        @param  useGmx               bool    Whether to use pxGMX
     */
    function testAccrueAsync(
        uint32 secondsElapsed,
        uint8 rounds,
        uint8 multiplier,
        bool useETH,
        uint8 delayedAccountIndex,
        bool useGmx
    ) external {
        vm.assume(secondsElapsed > 10);
        vm.assume(secondsElapsed < 365 days);
        vm.assume(rounds != 0);
        vm.assume(rounds < 10);
        vm.assume(multiplier != 0);
        vm.assume(multiplier < 10);
        vm.assume(delayedAccountIndex < 3);

        ERC20 producerToken = useGmx
            ? ERC20(address(pxGmx))
            : ERC20(address(pxGlp));

        _depositForTestAccounts(useGmx, multiplier, useETH);

        // Sum up the rewards accrued - after all rounds - for accounts where accrual is not delayed
        uint256 nonDelayedTotalRewards;

        uint256 tLen = testAccounts.length;

        // Iterate over a number of rounds and accrue for non-delayed accounts
        for (uint256 i; i < rounds; ++i) {
            uint256 timestampBeforeAccrue = block.timestamp;

            // Forward timestamp by X seconds which will determine the total amount of rewards accrued
            vm.warp(timestampBeforeAccrue + secondsElapsed);

            for (uint256 j; j < tLen; ++j) {
                if (j != delayedAccountIndex) {
                    (, , uint256 rewardsBefore) = pirexRewards.getUserState(
                        producerToken,
                        testAccounts[j]
                    );
                    uint256 expectedUserRewards = _calculateUserRewards(
                        producerToken,
                        testAccounts[j]
                    );

                    vm.expectEmit(
                        true,
                        true,
                        false,
                        true,
                        address(pirexRewards)
                    );

                    emit UserAccrue(
                        producerToken,
                        testAccounts[j],
                        block.timestamp,
                        producerToken.balanceOf(testAccounts[j]),
                        expectedUserRewards
                    );

                    pirexRewards.userAccrue(producerToken, testAccounts[j]);

                    (, , uint256 rewardsAfter) = pirexRewards.getUserState(
                        producerToken,
                        testAccounts[j]
                    );

                    nonDelayedTotalRewards += rewardsAfter - rewardsBefore;

                    assertEq(expectedUserRewards, rewardsAfter);
                }
            }
        }

        // Calculate the rewards which should be accrued by the delayed account
        address delayedAccount = testAccounts[delayedAccountIndex];
        uint256 expectedDelayedRewards = _calculateUserRewards(
            producerToken,
            delayedAccount
        );
        uint256 expectedGlobalRewards = _calculateGlobalRewards(producerToken);

        vm.expectEmit(true, true, false, true, address(pirexRewards));

        emit UserAccrue(
            producerToken,
            delayedAccount,
            block.timestamp,
            producerToken.balanceOf(delayedAccount),
            expectedDelayedRewards
        );

        // Accrue rewards and check that the actual amount matches the expected
        pirexRewards.userAccrue(producerToken, delayedAccount);

        (, , uint256 rewardsAfterAccrue) = pirexRewards.getUserState(
            producerToken,
            delayedAccount
        );

        assertEq(expectedDelayedRewards, rewardsAfterAccrue);
        assertEq(
            expectedGlobalRewards,
            nonDelayedTotalRewards + rewardsAfterAccrue
        );
    }

    /**
        @notice Test tx success: assert correctness of reward accruals in the case of px token transfers
        @param  secondsElapsed   uint32  Seconds to forward timestamp (equivalent to total rewards accrued)
        @param  multiplier       uint8   Multiplied with fixed token amounts for randomness
        @param  transferPercent  uint8   Percent for testing partial balance transfers
        @param  useTransfer      bool    Whether or not to use the transfer method
        @param  useETH           bool    Whether or not to use ETH as the source asset for minting GLP
        @param  useGmx           bool    Whether to use pxGMX
     */
    function testAccrueTransfer(
        uint32 secondsElapsed,
        uint8 multiplier,
        uint8 transferPercent,
        bool useTransfer,
        bool useETH,
        bool useGmx
    ) external {
        vm.assume(secondsElapsed > 10);
        vm.assume(secondsElapsed < 365 days);
        vm.assume(multiplier != 0);
        vm.assume(multiplier < 10);
        vm.assume(transferPercent != 0);
        vm.assume(transferPercent <= 100);

        ERC20 producerToken = useGmx
            ? ERC20(address(pxGmx))
            : ERC20(address(pxGlp));

        _depositForTestAccounts(useGmx, multiplier, useETH);

        // Perform consecutive transfers in-between test accounts
        for (uint256 i; i < testAccounts.length; ++i) {
            address sender = testAccounts[i];
            // Transfer to next account, while last account would transfer to first account
            address receiver = testAccounts[(i + 1) % testAccounts.length];

            // Forward time in order to accrue rewards for sender
            vm.warp(block.timestamp + secondsElapsed);

            // Test sender reward accrual before transfer
            uint256 transferAmount = (producerToken.balanceOf(sender) *
                transferPercent) / 100;
            uint256 expectedSenderRewardsAfterTransfer = _calculateUserRewards(
                producerToken,
                sender
            );

            // Test both of the ERC20 transfer methods for correctness of reward accrual
            if (useTransfer) {
                vm.prank(sender);

                producerToken.transfer(receiver, transferAmount);
            } else {
                vm.prank(sender);

                // Need to increase allowance of the caller if using transferFrom
                producerToken.approve(address(this), transferAmount);

                producerToken.transferFrom(sender, receiver, transferAmount);
            }

            (, , uint256 senderRewardsAfterTransfer) = pirexRewards
                .getUserState(producerToken, sender);

            assertEq(
                expectedSenderRewardsAfterTransfer,
                senderRewardsAfterTransfer
            );

            // Forward time in order to accrue rewards for receiver
            vm.warp(block.timestamp + secondsElapsed);

            // Get expected sender and receiver reward accrual states
            uint256 expectedReceiverRewards = _calculateUserRewards(
                producerToken,
                receiver
            );
            uint256 expectedSenderRewardsAfterTransferAndWarp = _calculateUserRewards(
                    producerToken,
                    sender
                );

            // Accrue rewards for sender and receiver
            vm.expectEmit(true, true, false, true, address(pirexRewards));

            emit UserAccrue(
                producerToken,
                sender,
                block.timestamp,
                producerToken.balanceOf(sender),
                expectedSenderRewardsAfterTransferAndWarp
            );

            pirexRewards.userAccrue(producerToken, sender);

            vm.expectEmit(true, true, false, true, address(pirexRewards));

            emit UserAccrue(
                producerToken,
                receiver,
                block.timestamp,
                producerToken.balanceOf(receiver),
                expectedReceiverRewards
            );

            pirexRewards.userAccrue(producerToken, receiver);

            // Retrieve actual user reward accrual states
            (, , uint256 receiverRewards) = pirexRewards.getUserState(
                producerToken,
                receiver
            );
            (, , uint256 senderRewardsAfterTransferAndWarp) = pirexRewards
                .getUserState(producerToken, sender);

            assertEq(
                expectedSenderRewardsAfterTransferAndWarp,
                senderRewardsAfterTransferAndWarp
            );
            assertEq(expectedReceiverRewards, receiverRewards);
        }
    }

    /**
        @notice Test tx success: assert correctness of reward accruals in the case of pxGLP burns
        @param  secondsElapsed   uint32  Seconds to forward timestamp (equivalent to total rewards accrued)
        @param  multiplier       uint8   Multiplied with fixed token amounts for randomness
        @param  burnPercent      uint8   Percent for testing partial balance burns
        @param  useETH           bool    Whether or not to use ETH as the source asset for minting GLP
     */
    function testAccrueBurn(
        uint32 secondsElapsed,
        uint8 multiplier,
        uint8 burnPercent,
        bool useETH
    ) external {
        vm.assume(secondsElapsed > 10);
        vm.assume(secondsElapsed < 365 days);
        vm.assume(multiplier != 0);
        vm.assume(multiplier < 10);
        vm.assume(burnPercent != 0);
        vm.assume(burnPercent <= 100);

        // Always deposit for pxGLP for burn tests
        _depositForTestAccounts(false, multiplier, useETH);

        // Perform burn for all test accounts and assert global rewards accrual
        for (uint256 i; i < testAccounts.length; ++i) {
            address testAccount = testAccounts[i];

            // Forward time in order to accrue rewards for user
            vm.warp(block.timestamp + secondsElapsed);

            uint256 preBurnBalance = pxGlp.balanceOf(testAccount);
            uint256 burnAmount = (preBurnBalance * burnPercent) / 100;
            uint256 expectedRewardsAfterBurn = _calculateUserRewards(
                pxGlp,
                testAccount
            );

            vm.prank(address(pirexGmx));

            pxGlp.burn(testAccount, burnAmount);

            (
                uint256 updateAfterBurn,
                uint256 balanceAfterBurn,
                uint256 rewardsAfterBurn
            ) = pirexRewards.getUserState(pxGlp, testAccount);
            uint256 postBurnBalance = pxGlp.balanceOf(testAccount);

            // Verify conditions for "less reward accrual" post-burn
            assertTrue(postBurnBalance < preBurnBalance);

            // User should have accrued rewards based on their balance up to the burn
            // while still have the lastBalance state properly updated
            assertEq(expectedRewardsAfterBurn, rewardsAfterBurn);
            assertEq(postBurnBalance, balanceAfterBurn);
            assertEq(block.timestamp, updateAfterBurn);

            // Forward timestamp to check that user is accruing less rewards
            vm.warp(block.timestamp + secondsElapsed);

            uint256 expectedRewards = _calculateUserRewards(pxGlp, testAccount);

            // Rewards accrued if user were to not burn tokens
            uint256 noBurnRewards = rewardsAfterBurn +
                preBurnBalance *
                secondsElapsed;

            // Delta of expected/actual rewards accrued and no-burn rewards accrued
            uint256 expectedAndNoBurnRewardDelta = (preBurnBalance -
                postBurnBalance) * secondsElapsed;

            vm.expectEmit(true, true, false, true, address(pirexRewards));

            emit UserAccrue(
                pxGlp,
                testAccount,
                block.timestamp,
                postBurnBalance,
                expectedRewards
            );

            pirexRewards.userAccrue(pxGlp, testAccount);

            (, , uint256 rewards) = pirexRewards.getUserState(
                pxGlp,
                testAccount
            );

            assertEq(expectedRewards, rewards);
            assertEq(noBurnRewards - expectedAndNoBurnRewardDelta, rewards);
        }
    }

    /*//////////////////////////////////////////////////////////////
                            harvest TESTS
    //////////////////////////////////////////////////////////////*/

    /**
        @notice Test tx success: harvest WETH and esGMX rewards produced by pxGMX and pxGLP
        @param  secondsElapsed     uint32  Seconds to forward timestamp
        @param  rounds             uint8   Number of rounds to fast forward time and accrue rewards
        @param  multiplier         uint8   Multiplied with fixed token amounts for randomness
        @param  useETH             bool    Whether or not to use ETH as the source asset for minting GLP
        @param  additionalDeposit  uint8   Round index when another wave of deposit should be performed
     */
    function testHarvest(
        uint32 secondsElapsed,
        uint8 rounds,
        uint8 multiplier,
        bool useETH,
        uint8 additionalDeposit
    ) external {
        vm.assume(secondsElapsed > 10);
        vm.assume(secondsElapsed < 365 days);
        vm.assume(rounds != 0);
        vm.assume(rounds < 10);
        vm.assume(multiplier != 0);
        vm.assume(multiplier < 10);
        vm.assume(additionalDeposit < rounds);

        // Perform initial pxGMX+pxGLP deposits for all test accounts before calling harvest
        _depositForTestAccountsPxGmx(multiplier);
        _depositForTestAccountsPxGlp(multiplier, useETH);

        ERC20[] memory expectedProducerTokens = new ERC20[](4);
        ERC20[] memory expectedRewardTokens = new ERC20[](4);
        uint256[] memory expectedRewardAmounts = new uint256[](4);
        uint256[] memory totalExpectedRewardAmounts = new uint256[](4);
        expectedProducerTokens[0] = pxGmx;
        expectedProducerTokens[1] = pxGlp;
        expectedProducerTokens[2] = pxGmx;
        expectedProducerTokens[3] = pxGlp;
        expectedRewardTokens[0] = WETH;
        expectedRewardTokens[1] = WETH;
        expectedRewardTokens[2] = ERC20(pxGmx); // esGMX rewards are distributed as pxGMX
        expectedRewardTokens[3] = ERC20(pxGmx);
<<<<<<< HEAD
        expectedRewardAmounts[0] = _calculateRewards(
            address(pirexGmx),
            true,
            true
        );
        expectedRewardAmounts[1] = _calculateRewards(
            address(pirexGmx),
            true,
            false
        );
        expectedRewardAmounts[2] = _calculateRewards(
            address(pirexGmx),
            false,
            true
        );
        expectedRewardAmounts[3] = _calculateRewards(
            address(pirexGmx),
            false,
            false
        );
=======
>>>>>>> 2f365572

        // Perform harvest for the specified amount of rounds (with delay) then asserts
        for (uint256 i; i < rounds; ++i) {
            // Perform additional deposits before the next harvest at randomly chosen index
            if (i == additionalDeposit) {
                _depositForTestAccountsPxGmx(multiplier);
                _depositForTestAccountsPxGlp(multiplier, useETH);
            }

            // Time skip to accrue rewards for each round
            vm.warp(block.timestamp + secondsElapsed);

            uint256 expectedLastUpdate = block.timestamp;
            uint256 expectedGlpGlobalLastSupply = pxGlp.totalSupply();
            uint256 expectedGlpGlobalRewards = _calculateGlobalRewards(pxGlp);
            uint256 expectedGmxGlobalLastSupply = pxGmx.totalSupply();
            uint256 expectedGmxGlobalRewards = _calculateGlobalRewards(pxGmx);

            expectedRewardAmounts[0] = pirexGmx.calculateRewards(true, true);
            expectedRewardAmounts[1] = pirexGmx.calculateRewards(true, false);
            expectedRewardAmounts[2] = pirexGmx.calculateRewards(false, true);
            expectedRewardAmounts[3] = pirexGmx.calculateRewards(false, false);

            vm.expectEmit(true, true, true, true, address(pirexRewards));

            emit Harvest(
                expectedProducerTokens,
                expectedRewardTokens,
                expectedRewardAmounts
            );

            (
                ERC20[] memory producerTokens,
                ERC20[] memory rewardTokens,
                uint256[] memory rewardAmounts
            ) = pirexRewards.harvest();

            // Asserts separately to avoid stack issues
            _assertGlobalState(
                pxGlp,
                expectedLastUpdate,
                expectedGlpGlobalLastSupply,
                expectedGlpGlobalRewards
            );
            _assertGlobalState(
                pxGmx,
                expectedLastUpdate,
                expectedGmxGlobalLastSupply,
                expectedGmxGlobalRewards
            );

            uint256 pLen = producerTokens.length;

            for (uint256 j; j < pLen; ++j) {
                ERC20 p = producerTokens[j];
                totalExpectedRewardAmounts[j] += rewardAmounts[j];

                assertEq(
                    totalExpectedRewardAmounts[j],
                    pirexRewards.getRewardState(p, rewardTokens[j])
                );
            }
        }
    }

    /*//////////////////////////////////////////////////////////////
                        setRewardRecipient TESTS
    //////////////////////////////////////////////////////////////*/

    /**
        @notice Test tx reversion: producerToken is zero address
     */
    function testCannotSetRewardRecipientProducerTokenZeroAddress() external {
        ERC20 invalidProducerToken = ERC20(address(0));
        ERC20 rewardToken = WETH;
        address recipient = address(this);

        vm.expectRevert(PirexRewards.ZeroAddress.selector);

        pirexRewards.setRewardRecipient(
            invalidProducerToken,
            rewardToken,
            recipient
        );
    }

    /**
        @notice Test tx reversion: rewardToken is zero address
     */
    function testCannotSetRewardRecipientRewardTokenZeroAddress() external {
        ERC20 producerToken = pxGlp;
        ERC20 invalidRewardToken = ERC20(address(0));
        address recipient = address(this);

        vm.expectRevert(PirexRewards.ZeroAddress.selector);

        pirexRewards.setRewardRecipient(
            producerToken,
            invalidRewardToken,
            recipient
        );
    }

    /**
        @notice Test tx reversion: recipient is zero address
     */
    function testCannotSetRewardRecipientRecipientZeroAddress() external {
        ERC20 producerToken = pxGlp;
        ERC20 rewardToken = WETH;
        address invalidRecipient = address(0);

        vm.expectRevert(PirexRewards.ZeroAddress.selector);

        pirexRewards.setRewardRecipient(
            producerToken,
            rewardToken,
            invalidRecipient
        );
    }

    /**
        @notice Test tx success: set reward recipient
     */
    function testSetRewardRecipient() external {
        ERC20 producerToken = pxGlp;
        ERC20 rewardToken = WETH;
        address recipient = address(this);
        address oldRecipient = pirexRewards.getRewardRecipient(
            address(this),
            producerToken,
            rewardToken
        );

        assertEq(address(0), oldRecipient);
        assertTrue(recipient != oldRecipient);

        vm.expectEmit(true, true, true, true, address(pirexRewards));

        emit SetRewardRecipient(
            address(this),
            producerToken,
            rewardToken,
            recipient
        );

        pirexRewards.setRewardRecipient(producerToken, rewardToken, recipient);

        assertEq(
            recipient,
            pirexRewards.getRewardRecipient(
                address(this),
                producerToken,
                rewardToken
            )
        );
    }

    /*//////////////////////////////////////////////////////////////
                        unsetRewardRecipient TESTS
    //////////////////////////////////////////////////////////////*/

    /**
        @notice Test tx reversion: producerToken is zero address
     */
    function testCannotUnsetRewardRecipientProducerTokenZeroAddress() external {
        ERC20 invalidProducerToken = ERC20(address(0));
        ERC20 rewardToken = WETH;

        vm.expectRevert(PirexRewards.ZeroAddress.selector);

        pirexRewards.unsetRewardRecipient(invalidProducerToken, rewardToken);
    }

    /**
        @notice Test tx reversion: rewardToken is zero address
     */
    function testCannotUnsetRewardRecipientRewardTokenZeroAddress() external {
        ERC20 producerToken = pxGlp;
        ERC20 invalidRewardToken = ERC20(address(0));

        vm.expectRevert(PirexRewards.ZeroAddress.selector);

        pirexRewards.unsetRewardRecipient(producerToken, invalidRewardToken);
    }

    /**
        @notice Test tx success: unset reward recipient
     */
    function testUnsetRewardRecipient() external {
        ERC20 producerToken = pxGlp;
        ERC20 rewardToken = WETH;
        address recipient = address(this);

        assertEq(
            address(0),
            pirexRewards.getRewardRecipient(
                address(this),
                producerToken,
                rewardToken
            )
        );

        // Set reward recipient in order to unset
        pirexRewards.setRewardRecipient(pxGlp, rewardToken, recipient);

        assertEq(
            recipient,
            pirexRewards.getRewardRecipient(
                address(this),
                producerToken,
                rewardToken
            )
        );

        vm.expectEmit(true, true, true, true, address(pirexRewards));

        emit UnsetRewardRecipient(address(this), producerToken, rewardToken);

        pirexRewards.unsetRewardRecipient(producerToken, rewardToken);

        assertEq(
            address(0),
            pirexRewards.getRewardRecipient(
                address(this),
                producerToken,
                rewardToken
            )
        );
    }

    /*//////////////////////////////////////////////////////////////
                        addRewardToken TESTS
    //////////////////////////////////////////////////////////////*/

    /**
        @notice Test tx reversion: caller is not authorized
     */
    function testCannotAddRewardTokenNotAuthorized() external {
        ERC20 producerToken = pxGlp;
        ERC20 rewardToken = WETH;

        vm.expectRevert(NOT_OWNER_ERROR);

        vm.prank(testAccounts[0]);

        pirexRewards.addRewardToken(producerToken, rewardToken);
    }

    /**
        @notice Test tx reversion: producerToken is zero address
     */
    function testCannotAddRewardTokenProducerTokenZeroAddress() external {
        ERC20 invalidProducerToken = ERC20(address(0));
        ERC20 rewardToken = ERC20(address(0));

        vm.expectRevert(PirexRewards.ZeroAddress.selector);

        pirexRewards.addRewardToken(invalidProducerToken, rewardToken);
    }

    /**
        @notice Test tx reversion: rewardToken is zero address
     */
    function testCannotAddRewardTokenRewardTokenZeroAddress() external {
        ERC20 producerToken = pxGlp;
        ERC20 invalidRewardToken = ERC20(address(0));

        vm.expectRevert(PirexRewards.ZeroAddress.selector);

        pirexRewards.addRewardToken(producerToken, invalidRewardToken);
    }

    /**
        @notice Test tx reversion: rewardToken is already added before
     */
    function testCannotAddRewardTokenAlreadyAdded() external {
        ERC20 producerToken = pxGlp;
        ERC20 rewardToken = WETH;

        // Add a record before attempting to add the same token again
        pirexRewards.addRewardToken(producerToken, rewardToken);

        ERC20[] memory rewardTokensBeforePush = pirexRewards.getRewardTokens(
            producerToken
        );
        uint256 len = rewardTokensBeforePush.length;

        assertEq(1, len);

        // Attempt to add the same token
        vm.expectRevert(PirexRewards.TokenAlreadyAdded.selector);

        pirexRewards.addRewardToken(producerToken, rewardToken);
    }

    /**
        @notice Test tx success: add reward token
     */
    function testAddRewardToken() external {
        ERC20 producerToken = pxGlp;
        ERC20 rewardToken = WETH;
        ERC20[] memory rewardTokensBeforePush = pirexRewards.getRewardTokens(
            producerToken
        );

        assertEq(0, rewardTokensBeforePush.length);

        vm.expectEmit(true, true, false, true, address(pirexRewards));

        emit AddRewardToken(producerToken, rewardToken);

        pirexRewards.addRewardToken(producerToken, rewardToken);

        ERC20[] memory rewardTokensAfterPush = pirexRewards.getRewardTokens(
            producerToken
        );

        assertEq(1, rewardTokensAfterPush.length);
        assertEq(address(rewardToken), address(rewardTokensAfterPush[0]));
    }

    /*//////////////////////////////////////////////////////////////
                        removeRewardToken TESTS
    //////////////////////////////////////////////////////////////*/

    /**
        @notice Test tx reversion: caller is not authorized
     */
    function testCannotRemoveRewardTokenNotAuthorized() external {
        ERC20 producerToken = pxGlp;
        uint256 removalIndex = 0;

        vm.expectRevert(NOT_OWNER_ERROR);

        vm.prank(testAccounts[0]);

        pirexRewards.removeRewardToken(producerToken, removalIndex);
    }

    /**
        @notice Test tx reversion: producerToken is zero address
     */
    function testCannotRemoveRewardTokenProducerTokenZeroAddress() external {
        ERC20 invalidProducerToken = ERC20(address(0));
        uint256 removalIndex = 0;

        vm.expectRevert(PirexRewards.ZeroAddress.selector);

        pirexRewards.removeRewardToken(invalidProducerToken, removalIndex);
    }

    /**
        @notice Test tx reversion: invalid index (empty list)
     */
    function testCannotRemoveRewardTokenArithmeticError() external {
        ERC20 producerToken = pxGlp;
        uint256 invalidRemovalIndex = 1;

        ERC20[] memory rewardTokensBeforePush = pirexRewards.getRewardTokens(
            producerToken
        );
        uint256 len = rewardTokensBeforePush.length;

        assertEq(0, len);
        assertTrue(invalidRemovalIndex > len);

        vm.expectRevert(stdError.arithmeticError);

        pirexRewards.removeRewardToken(producerToken, invalidRemovalIndex);
    }

    /**
        @notice Test tx reversion: invalid index (index out of bounds on non empty list)
     */
    function testCannotRemoveRewardTokenIndexOutOfBounds() external {
        ERC20 producerToken = pxGlp;
        ERC20 rewardToken = WETH;
        uint256 invalidRemovalIndex = 2;

        // Add a record then attempt to remove using larger index
        pirexRewards.addRewardToken(producerToken, rewardToken);

        ERC20[] memory rewardTokensBeforePush = pirexRewards.getRewardTokens(
            producerToken
        );
        uint256 len = rewardTokensBeforePush.length;

        assertEq(1, len);
        assertTrue(invalidRemovalIndex > len);

        // Attemp to remove with invalid index (>= array size)
        vm.expectRevert(stdError.indexOOBError);

        pirexRewards.removeRewardToken(producerToken, invalidRemovalIndex);
    }

    /**
        @notice Test tx success: remove reward token at a random index
        @param  removalIndex  uint8  Index of the element to be removed
     */
    function testRemoveRewardToken(uint8 removalIndex) external {
        vm.assume(removalIndex < 2);

        ERC20 producerToken = pxGlp;
        address rewardToken1 = address(WETH);
        address rewardToken2 = address(WBTC);

        ERC20[] memory rewardTokensBeforePush = pirexRewards.getRewardTokens(
            producerToken
        );

        assertEq(0, rewardTokensBeforePush.length);

        // Add rewardTokens to array to test proper removal
        pirexRewards.addRewardToken(producerToken, ERC20(rewardToken1));
        pirexRewards.addRewardToken(producerToken, ERC20(rewardToken2));

        ERC20[] memory rewardTokensBeforeRemoval = pirexRewards.getRewardTokens(
            producerToken
        );

        assertEq(2, rewardTokensBeforeRemoval.length);
        assertEq(rewardToken1, address(rewardTokensBeforeRemoval[0]));
        assertEq(rewardToken2, address(rewardTokensBeforeRemoval[1]));

        vm.expectEmit(true, false, false, true, address(pirexRewards));

        emit RemoveRewardToken(producerToken, removalIndex);

        pirexRewards.removeRewardToken(producerToken, removalIndex);

        ERC20[] memory rewardTokensAfterRemoval = pirexRewards.getRewardTokens(
            producerToken
        );
        address remainingToken = removalIndex == 0
            ? rewardToken2
            : rewardToken1;

        assertEq(1, rewardTokensAfterRemoval.length);
        assertEq(remainingToken, address(rewardTokensAfterRemoval[0]));
    }

    /*//////////////////////////////////////////////////////////////
                            claim TESTS
    //////////////////////////////////////////////////////////////*/

    /**
        @notice Test tx reversion: producerToken is zero address
     */
    function testCannotClaimProducerTokenZeroAddress() external {
        ERC20 invalidProducerToken = ERC20(address(0));
        address user = address(this);

        vm.expectRevert(PirexRewards.ZeroAddress.selector);

        pirexRewards.claim(invalidProducerToken, user);
    }

    /**
        @notice Test tx reversion: user is zero address
     */
    function testCannotClaimUserZeroAddress() external {
        ERC20 producerToken = pxGlp;
        address invalidUser = address(0);

        vm.expectRevert(PirexRewards.ZeroAddress.selector);

        pirexRewards.claim(producerToken, invalidUser);
    }

    /**
        @notice Test tx success: claim
        @param  secondsElapsed  uint32  Seconds to forward timestamp
        @param  multiplier      uint8   Multiplied with fixed token amounts for randomness
        @param  useETH          bool    Whether to use ETH when minting
        @param  forwardRewards  bool    Whether to forward rewards
     */
    function testClaim(
        uint32 secondsElapsed,
        uint8 multiplier,
        bool useETH,
        bool forwardRewards
    ) external {
        vm.assume(secondsElapsed > 10);
        vm.assume(secondsElapsed < 365 days);
        vm.assume(multiplier != 0);
        vm.assume(multiplier < 10);

        _depositForTestAccountsPxGmx(multiplier);
        _depositForTestAccountsPxGlp(multiplier, useETH);

        vm.warp(block.timestamp + secondsElapsed);

        // Add reward token and harvest rewards from Pirex contract
        pirexRewards.addRewardToken(pxGmx, WETH);
        pirexRewards.addRewardToken(pxGlp, WETH);
        pirexRewards.harvest();

        for (uint256 i; i < testAccounts.length; ++i) {
            address recipient = forwardRewards
                ? address(this)
                : testAccounts[i];

            if (forwardRewards) {
                vm.startPrank(testAccounts[i]);

                pirexRewards.setRewardRecipient(pxGmx, WETH, address(this));
                pirexRewards.setRewardRecipient(pxGlp, WETH, address(this));

                vm.stopPrank();
            } else {
                assertEq(0, WETH.balanceOf(testAccounts[i]));
            }

            pirexRewards.userAccrue(pxGmx, testAccounts[i]);
            pirexRewards.userAccrue(pxGlp, testAccounts[i]);

            (, , uint256 globalRewardsBeforeClaimPxGmx) = _getGlobalState(
                pxGmx
            );
            (, , uint256 globalRewardsBeforeClaimPxGlp) = _getGlobalState(
                pxGlp
            );
            (, , uint256 userRewardsBeforeClaimPxGmx) = pirexRewards
                .getUserState(pxGmx, testAccounts[i]);
            (, , uint256 userRewardsBeforeClaimPxGlp) = pirexRewards
                .getUserState(pxGlp, testAccounts[i]);

            // Sum of reward amounts that the user/recipient is entitled to
            uint256 expectedClaimAmount = ((pirexRewards.getRewardState(
                pxGmx,
                WETH
            ) * _calculateUserRewards(pxGmx, testAccounts[i])) /
                _calculateGlobalRewards(pxGmx)) +
                ((pirexRewards.getRewardState(pxGlp, WETH) *
                    _calculateUserRewards(pxGlp, testAccounts[i])) /
                    _calculateGlobalRewards(pxGlp));

            // Deduct previous balance if rewards are forwarded
            uint256 recipientBalanceDeduction = forwardRewards
                ? WETH.balanceOf(recipient)
                : 0;

            vm.expectEmit(true, true, false, true, address(pirexRewards));

            emit Claim(pxGmx, testAccounts[i]);

            pirexRewards.claim(pxGmx, testAccounts[i]);

            vm.expectEmit(true, true, false, true, address(pirexRewards));

            emit Claim(pxGlp, testAccounts[i]);

            pirexRewards.claim(pxGlp, testAccounts[i]);

            (, , uint256 globalRewardsAfterClaimPxGmx) = _getGlobalState(pxGmx);
            (, , uint256 globalRewardsAfterClaimPxGlp) = _getGlobalState(pxGlp);
            (, , uint256 userRewardsAfterClaimPxGmx) = pirexRewards
                .getUserState(pxGmx, testAccounts[i]);
            (, , uint256 userRewardsAfterClaimPxGlp) = pirexRewards
                .getUserState(pxGlp, testAccounts[i]);

            assertEq(
                globalRewardsBeforeClaimPxGmx - userRewardsBeforeClaimPxGmx,
                globalRewardsAfterClaimPxGmx
            );
            assertEq(
                globalRewardsBeforeClaimPxGlp - userRewardsBeforeClaimPxGlp,
                globalRewardsAfterClaimPxGlp
            );
            assertEq(0, userRewardsAfterClaimPxGmx);
            assertEq(0, userRewardsAfterClaimPxGlp);
            assertEq(
                expectedClaimAmount,
                WETH.balanceOf(recipient) - recipientBalanceDeduction
            );
        }
    }

    /*//////////////////////////////////////////////////////////////
                    setRewardRecipientPrivileged TESTS
    //////////////////////////////////////////////////////////////*/

    /**
        @notice Test tx reversion: caller is not authorized
     */
    function testCannotSetRewardRecipientPrivilegedNotAuthorized() external {
        address lpContract = address(this);
        ERC20 producerToken = pxGlp;
        ERC20 rewardToken = WETH;
        address recipient = address(this);

        vm.expectRevert(NOT_OWNER_ERROR);

        vm.prank(testAccounts[0]);

        pirexRewards.setRewardRecipientPrivileged(
            lpContract,
            producerToken,
            rewardToken,
            recipient
        );
    }

    /**
        @notice Test tx reversion: lpContract is not a contract
     */
    function testCannotSetRewardRecipientPrivilegedLpContractNotContract()
        external
    {
        // Any address w/o code works (even non-EOA, contract addresses not on Arbi)
        address invalidLpContract = testAccounts[0];

        ERC20 producerToken = pxGlp;
        ERC20 rewardToken = WETH;
        address recipient = address(this);

        vm.expectRevert(PirexRewards.NotContract.selector);

        pirexRewards.setRewardRecipientPrivileged(
            invalidLpContract,
            producerToken,
            rewardToken,
            recipient
        );

        // Covers zero addresses
        invalidLpContract = address(0);

        vm.expectRevert(PirexRewards.NotContract.selector);

        pirexRewards.setRewardRecipientPrivileged(
            invalidLpContract,
            producerToken,
            rewardToken,
            recipient
        );
    }

    /**
        @notice Test tx reversion: producerToken is zero address
     */
    function testCannotSetRewardRecipientPrivilegedProducerTokenZeroAddress()
        external
    {
        address lpContract = address(this);
        ERC20 invalidProducerToken = ERC20(address(0));
        ERC20 rewardToken = WETH;
        address recipient = address(this);

        vm.expectRevert(PirexRewards.ZeroAddress.selector);

        pirexRewards.setRewardRecipientPrivileged(
            lpContract,
            invalidProducerToken,
            rewardToken,
            recipient
        );
    }

    /**
        @notice Test tx reversion: rewardToken is zero address
     */
    function testCannotSetRewardRecipientPrivilegedRewardTokenZeroAddress()
        external
    {
        address lpContract = address(this);
        ERC20 producerToken = pxGlp;
        ERC20 invalidRewardToken = ERC20(address(0));
        address recipient = address(this);

        vm.expectRevert(PirexRewards.ZeroAddress.selector);

        pirexRewards.setRewardRecipientPrivileged(
            lpContract,
            producerToken,
            invalidRewardToken,
            recipient
        );
    }

    /**
        @notice Test tx reversion: recipient is zero address
     */
    function testCannotSetRewardRecipientPrivilegedRecipientZeroAddress()
        external
    {
        address lpContract = address(this);
        ERC20 producerToken = pxGlp;
        ERC20 rewardToken = WETH;
        address invalidRecipient = address(0);

        vm.expectRevert(PirexRewards.ZeroAddress.selector);

        pirexRewards.setRewardRecipientPrivileged(
            lpContract,
            producerToken,
            rewardToken,
            invalidRecipient
        );
    }

    /**
        @notice Test tx success: set the reward recipient as the contract owner
     */
    function testSetRewardRecipientPrivileged() external {
        address lpContract = address(this);
        ERC20 producerToken = pxGlp;
        ERC20 rewardToken = WETH;
        address recipient = address(this);

        assertEq(
            address(0),
            pirexRewards.getRewardRecipient(
                lpContract,
                producerToken,
                rewardToken
            )
        );

        vm.expectEmit(true, true, true, true, address(pirexRewards));

        emit SetRewardRecipientPrivileged(
            lpContract,
            producerToken,
            rewardToken,
            recipient
        );

        pirexRewards.setRewardRecipientPrivileged(
            lpContract,
            producerToken,
            rewardToken,
            recipient
        );

        assertEq(
            recipient,
            pirexRewards.getRewardRecipient(
                lpContract,
                producerToken,
                rewardToken
            )
        );
    }

    /*//////////////////////////////////////////////////////////////
                    unsetRewardRecipientPrivileged TESTS
    //////////////////////////////////////////////////////////////*/

    /**
        @notice Test tx reversion: caller is not authorized
     */
    function testCannotUnsetRewardRecipientPrivilegedNotAuthorized() external {
        address lpContract = address(this);
        ERC20 producerToken = pxGlp;
        ERC20 rewardToken = WETH;

        vm.expectRevert(NOT_OWNER_ERROR);

        vm.prank(testAccounts[0]);

        pirexRewards.unsetRewardRecipientPrivileged(
            lpContract,
            producerToken,
            rewardToken
        );
    }

    /**
        @notice Test tx reversion: lpContract is not a contract
     */
    function testCannotUnsetRewardRecipientPrivilegedLpContractNotContract()
        external
    {
        address invalidLpContract = testAccounts[0];
        ERC20 producerToken = pxGlp;
        ERC20 rewardToken = WETH;

        vm.expectRevert(PirexRewards.NotContract.selector);

        pirexRewards.unsetRewardRecipientPrivileged(
            invalidLpContract,
            producerToken,
            rewardToken
        );

        invalidLpContract = address(0);

        vm.expectRevert(PirexRewards.NotContract.selector);

        pirexRewards.unsetRewardRecipientPrivileged(
            invalidLpContract,
            producerToken,
            rewardToken
        );
    }

    /**
        @notice Test tx reversion: producerToken is zero address
     */
    function testCannotUnsetRewardRecipientPrivilegedProducerTokenZeroAddress()
        external
    {
        address lpContract = address(this);
        ERC20 invalidProducerToken = ERC20(address(0));
        ERC20 rewardToken = WETH;

        vm.expectRevert(PirexRewards.ZeroAddress.selector);

        pirexRewards.unsetRewardRecipientPrivileged(
            lpContract,
            invalidProducerToken,
            rewardToken
        );
    }

    /**
        @notice Test tx reversion: rewardToken is zero address
     */
    function testCannotUnsetRewardRecipientPrivilegedRewardTokenZeroAddress()
        external
    {
        address lpContract = address(this);
        ERC20 producerToken = pxGlp;
        ERC20 invalidRewardToken = ERC20(address(0));

        vm.expectRevert(PirexRewards.ZeroAddress.selector);

        pirexRewards.unsetRewardRecipientPrivileged(
            lpContract,
            producerToken,
            invalidRewardToken
        );
    }

    /**
        @notice Test tx success: unset a reward recipient as the contract owner
     */
    function testUnsetRewardRecipientPrivileged() external {
        address lpContract = address(this);
        ERC20 producerToken = pxGlp;
        ERC20 rewardToken = WETH;

        // Assert initial recipient
        assertEq(
            address(0),
            pirexRewards.getRewardRecipient(
                lpContract,
                producerToken,
                rewardToken
            )
        );

        // Set reward recipient in order to unset
        address recipient = address(this);

        pirexRewards.setRewardRecipientPrivileged(
            lpContract,
            producerToken,
            rewardToken,
            recipient
        );

        assertEq(
            recipient,
            pirexRewards.getRewardRecipient(
                lpContract,
                producerToken,
                rewardToken
            )
        );

        vm.expectEmit(true, true, false, true, address(pirexRewards));

        emit UnsetRewardRecipientPrivileged(
            lpContract,
            producerToken,
            rewardToken
        );

        pirexRewards.unsetRewardRecipientPrivileged(
            lpContract,
            producerToken,
            rewardToken
        );

        assertEq(
            address(0),
            pirexRewards.getRewardRecipient(
                lpContract,
                producerToken,
                rewardToken
            )
        );
    }

    /*//////////////////////////////////////////////////////////////
                        upgrade TESTS
    //////////////////////////////////////////////////////////////*/

    /**
        @notice Test tx success: upgrade the PirexRewards contract
     */
    function testUpgrade() external {
        // Must be a payable-address due to the existence of fallback method on the base proxy
        address payable proxyAddress = payable(address(pirexRewards));
        TransparentUpgradeableProxy proxy = TransparentUpgradeableProxy(
            proxyAddress
        );

        vm.prank(proxyAdmin);

        // Store the old (pre-upgrade) implementation address before upgrading
        address oldImplementation = proxy.implementation();

        assertEq(proxyAddress, pirexGmx.pirexRewards());

        // Simulate deposit to accrue rewards in which the reward data
        // will be used later to test upgraded implementation
        address receiver = address(this);
        uint256 gmxAmount = 100e18;

        _mintGmx(gmxAmount);
        GMX.approve(address(pirexGmx), gmxAmount);
        pirexGmx.depositGmx(gmxAmount, receiver);

        vm.warp(block.timestamp + 1 days);

        pirexRewards.setProducer(address(pirexGmx));
        pirexRewards.harvest();

        uint256 oldMethodResult = pirexRewards.getRewardState(
            ERC20(address(pxGmx)),
            WETH
        );

        assertGt(oldMethodResult, 0);

        // Deploy and set a new implementation to the proxy as the admin
        PirexRewardsMock newImplementation = new PirexRewardsMock();

        vm.startPrank(proxyAdmin);

        proxy.upgradeTo(address(newImplementation));

        assertEq(address(newImplementation), proxy.implementation());
        assertTrue(oldImplementation != proxy.implementation());

        vm.stopPrank();

        // Confirm that the proxy implementation has been updated
        // by attempting to call a new method only available in the new instance
        // and also assert the returned value
        assertEq(
            oldMethodResult * 2,
            PirexRewardsMock(proxyAddress).getRewardStateMock(
                ERC20(address(pxGmx)),
                WETH
            )
        );

        // Confirm that the address of the proxy doesn't change, only the implementation
        assertEq(proxyAddress, pirexGmx.pirexRewards());
    }
}<|MERGE_RESOLUTION|>--- conflicted
+++ resolved
@@ -905,29 +905,6 @@
         expectedRewardTokens[1] = WETH;
         expectedRewardTokens[2] = ERC20(pxGmx); // esGMX rewards are distributed as pxGMX
         expectedRewardTokens[3] = ERC20(pxGmx);
-<<<<<<< HEAD
-        expectedRewardAmounts[0] = _calculateRewards(
-            address(pirexGmx),
-            true,
-            true
-        );
-        expectedRewardAmounts[1] = _calculateRewards(
-            address(pirexGmx),
-            true,
-            false
-        );
-        expectedRewardAmounts[2] = _calculateRewards(
-            address(pirexGmx),
-            false,
-            true
-        );
-        expectedRewardAmounts[3] = _calculateRewards(
-            address(pirexGmx),
-            false,
-            false
-        );
-=======
->>>>>>> 2f365572
 
         // Perform harvest for the specified amount of rounds (with delay) then asserts
         for (uint256 i; i < rounds; ++i) {
@@ -945,11 +922,26 @@
             uint256 expectedGlpGlobalRewards = _calculateGlobalRewards(pxGlp);
             uint256 expectedGmxGlobalLastSupply = pxGmx.totalSupply();
             uint256 expectedGmxGlobalRewards = _calculateGlobalRewards(pxGmx);
-
-            expectedRewardAmounts[0] = pirexGmx.calculateRewards(true, true);
-            expectedRewardAmounts[1] = pirexGmx.calculateRewards(true, false);
-            expectedRewardAmounts[2] = pirexGmx.calculateRewards(false, true);
-            expectedRewardAmounts[3] = pirexGmx.calculateRewards(false, false);
+            expectedRewardAmounts[0] = _calculateRewards(
+                address(pirexGmx),
+                true,
+                true
+            );
+            expectedRewardAmounts[1] = _calculateRewards(
+                address(pirexGmx),
+                true,
+                false
+            );
+            expectedRewardAmounts[2] = _calculateRewards(
+                address(pirexGmx),
+                false,
+                true
+            );
+            expectedRewardAmounts[3] = _calculateRewards(
+                address(pirexGmx),
+                false,
+                false
+            );
 
             vm.expectEmit(true, true, true, true, address(pirexRewards));
 
