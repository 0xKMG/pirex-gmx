--- conflicted
+++ resolved
@@ -10,11 +10,7 @@
 import {IRewardDistributor} from "src/interfaces/IRewardDistributor.sol";
 import {RewardTracker} from "src/external/RewardTracker.sol";
 import {Vault} from "src/external/Vault.sol";
-<<<<<<< HEAD
 import {UnionPirexGlp} from "src/vaults/UnionPirexGlp.sol";
-import {PxGlp} from "src/PxGlp.sol";
-=======
->>>>>>> 9c5941e4
 import {PxGmx} from "src/PxGmx.sol";
 import {PxGlp} from "src/PxGlp.sol";
 import {PirexFees} from "src/PirexFees.sol";
@@ -67,19 +63,17 @@
     // Pirex reward module contract
     address public pirexRewards;
 
-<<<<<<< HEAD
     // Union-Pirex contract(s)
     UnionPirexGlp public unionPirexGlp;
 
+    // Fees (e.g. 5000 / 1000000 = 0.5%)
+    mapping(Fees => uint256) public fees;
+
     event SetPirexRewards(address pirexRewards);
     event SetUnionPirexGlp(address unionPirexGlp);
-=======
-    // Fees (e.g. 5000 / 1000000 = 0.5%)
-    mapping(Fees => uint256) public fees;
 
     event SetPirexRewards(address pirexRewards);
     event SetFee(Fees indexed f, uint256 fee);
->>>>>>> 9c5941e4
     event DepositGmx(
         address indexed caller,
         address indexed receiver,
@@ -199,7 +193,6 @@
     }
 
     /**
-<<<<<<< HEAD
         @notice Set unionPirexGlp
         @param  _unionPirexGlp  address  UnionPirexGlp contract address
      */
@@ -218,7 +211,9 @@
         pxGlpERC20.safeApprove(address(unionPirexGlp), type(uint256).max);
 
         emit SetUnionPirexGlp(_unionPirexGlp);
-=======
+    }
+
+    /**
         @notice Set fee
         @param  f    enum     Fee
         @param  fee  uint256  Fee amount
@@ -229,7 +224,6 @@
         fees[f] = fee;
 
         emit SetFee(f, fee);
->>>>>>> 9c5941e4
     }
 
     /**
@@ -289,27 +283,23 @@
             minShares
         );
 
-<<<<<<< HEAD
-        // Mint pxGLP based on the actual amount of GLP minted
-        pxGlp.mint(shouldCompound ? address(this) : receiver, assets);
-
-        if (shouldCompound) {
-            // Transfer the minted pxGLP to the Union vault while the user receives the shares
-            unionPirexGlp.deposit(assets, receiver);
-=======
         (uint256 feeAmount, uint256 mintAmount) = _deriveAssetAmounts(
             Fees.Deposit,
             assets
         );
 
         // Mint pxGLP equal to the GLP amount sans fees
-        pxGlp.mint(receiver, mintAmount);
+        pxGlp.mint(shouldCompound ? address(this) : receiver, mintAmount);
+
+        if (shouldCompound) {
+            // Transfer the minted pxGLP to the Union vault while the user receives the shares
+            unionPirexGlp.deposit(mintAmount, receiver);
+        }
 
         // Distribute fees in the form of pxGLP
         if (feeAmount != 0) {
             pxGlp.mint(address(this), feeAmount);
             pirexFees.distributeFees(address(this), address(pxGlp), feeAmount);
->>>>>>> 9c5941e4
         }
 
         emit DepositGlp(
@@ -364,19 +354,16 @@
             assets
         );
 
-        pxGlp.mint(receiver, mintAmount);
-
-<<<<<<< HEAD
-        pxGlp.mint(shouldCompound ? address(this) : receiver, assets);
+        pxGlp.mint(shouldCompound ? address(this) : receiver, mintAmount);
 
         if (shouldCompound) {
             // Transfer the minted pxGLP to the Union vault while the user receives the shares
-            unionPirexGlp.deposit(assets, receiver);
-=======
+            unionPirexGlp.deposit(mintAmount, receiver);
+        }
+
         if (feeAmount != 0) {
             pxGlp.mint(address(this), feeAmount);
             pirexFees.distributeFees(address(this), address(pxGlp), feeAmount);
->>>>>>> 9c5941e4
         }
 
         emit DepositGlp(
