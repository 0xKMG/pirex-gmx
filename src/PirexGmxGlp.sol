--- conflicted
+++ resolved
@@ -6,20 +6,12 @@
 import {ReentrancyGuard} from "solmate/utils/ReentrancyGuard.sol";
 import {SafeTransferLib} from "solmate/utils/SafeTransferLib.sol";
 import {ERC20} from "solmate/tokens/ERC20.sol";
-<<<<<<< HEAD
-import {IRewardRouterV2} from "./interfaces/IRewardRouterV2.sol";
-import {Vault} from "./external/Vault.sol";
-import {PxGlp} from "./PxGlp.sol";
-import {PxGmx} from "./PxGmx.sol";
-import {PirexRewards} from "./PirexRewards.sol";
-=======
 import {IRewardRouterV2} from "src/interfaces/IRewardRouterV2.sol";
 import {IRewardDistributor} from "src/interfaces/IRewardDistributor.sol";
 import {RewardTracker} from "src/external/RewardTracker.sol";
 import {Vault} from "src/external/Vault.sol";
 import {PxGlp} from "src/PxGlp.sol";
 import {PxGmx} from "src/PxGmx.sol";
->>>>>>> e60b483c
 
 contract PirexGmxGlp is ReentrancyGuard, Owned, Pausable {
     using SafeTransferLib for ERC20;
@@ -70,16 +62,13 @@
         uint256 amount,
         uint256 redemption
     );
-<<<<<<< HEAD
     event InitiateMigration(address newContract);
     event CompleteMigration(address oldContract);
-=======
     event ClaimWETHRewards(
         uint256 rewards,
         uint256 gmxRewards,
         uint256 glpRewards
     );
->>>>>>> e60b483c
 
     error ZeroAmount();
     error ZeroAddress();
